--- conflicted
+++ resolved
@@ -1638,7 +1638,6 @@
             print(f"Error setting default prompt {prompt_id}: {e}")
             return False
 
-<<<<<<< HEAD
     # Chat-related methods
     def save_channel_chat_message(self, channel_id: str, session_id: str, message_type: str, 
                                  content: str, model_used: str = None, context_summary: str = None) -> bool:
@@ -1767,7 +1766,7 @@
         except Exception as e:
             print(f"Error getting channel summaries for chat: {e}")
             return []
-=======
+
     # Import Settings Methods
     def get_import_settings(self) -> Dict:
         """Get all import settings"""
@@ -1867,7 +1866,6 @@
         except Exception as e:
             print(f"Error updating import settings batch: {e}")
             return False
->>>>>>> b304fba5
 
 
 # Global database storage instance
